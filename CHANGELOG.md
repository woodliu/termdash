--- conflicted
+++ resolved
@@ -7,7 +7,6 @@
 
 ## [Unreleased]
 
-<<<<<<< HEAD
 ### Changed
 
 - The `SegmentDisplay` can now display dots and colons ('.' and ':').
@@ -16,14 +15,13 @@
 ### Fixed
 
 - Lint issues found on the Go report card.
-=======
+
 ## [0.9.1] - 15-May-2019
 
 ### Fixed
 
 - Termdash could deadlock when a `Button` or a `TextInput` was configured to
   call the `Container.Update` method.
->>>>>>> 6fe095f4
 
 ## [0.9.0] - 28-Apr-2019
 
